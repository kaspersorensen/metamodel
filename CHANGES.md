--- conflicted
+++ resolved
@@ -1,9 +1,8 @@
-<<<<<<< HEAD
 ### Apache MetaModel 5.0
 
  * [METAMODEL-6] - Added update summary containing information about changes on returning UpdateableDataContext.executeUpdate(..)
  * [METAMODEL-222] - Added support for Java 8 lambdas, removed support for Java 7.
-=======
+
 ### Apache MetaModel 4.5.3 (work in progress)
 
  * [METAMODEL-235] - Fixed a bug related to handling of null or missing values in ElasticSearch using REST client.
@@ -25,7 +24,6 @@
  * [METAMODEL-183] - MongoDB module split into three: common, Mongo2 and Mongo3 to allow use of either old or new MongoDB API.
  * [METAMODEL-231] - Fixed a bug causing the Neo4j to represent the same table multiple times within a schema.
  * [METAMODEL-228] - Fixed a bug causing Number.class to not be converted to ColumnType.NUMBER.
->>>>>>> 2e39b501
 
 ### Apache MetaModel 4.5.0
 
