/**
 * Licensed to the Apache Software Foundation (ASF) under one
 * or more contributor license agreements.  See the NOTICE file
 * distributed with this work for additional information
 * regarding copyright ownership.  The ASF licenses this file
 * to you under the Apache License, Version 2.0 (the
 * "License"); you may not use this file except in compliance
 * with the License.  You may obtain a copy of the License at
 *
 *   http://www.apache.org/licenses/LICENSE-2.0
 *
 * Unless required by applicable law or agreed to in writing,
 * software distributed under the License is distributed on an
 * "AS IS" BASIS, WITHOUT WARRANTIES OR CONDITIONS OF ANY
 * KIND, either express or implied.  See the License for the
 * specific language governing permissions and limitations
 * under the License.
 */
package org.apache.metamodel.jdbc;

import java.sql.PreparedStatement;
import java.sql.SQLException;
import java.util.Arrays;

import org.apache.metamodel.insert.AbstractRowInsertionBuilder;
import org.apache.metamodel.insert.RowInsertionBuilder;
import org.apache.metamodel.jdbc.JdbcUtils.JdbcActionType;
import org.apache.metamodel.jdbc.dialects.IQueryRewriter;
import org.apache.metamodel.query.FromItem;
import org.apache.metamodel.schema.Column;
import org.apache.metamodel.schema.Table;
import org.apache.metamodel.util.FileHelper;
import org.slf4j.Logger;
import org.slf4j.LoggerFactory;

/**
 * {@link RowInsertionBuilder} that issues an SQL INSERT statement
 */
final class JdbcInsertBuilder extends AbstractRowInsertionBuilder<JdbcUpdateCallback> {

    private static final Logger logger = LoggerFactory.getLogger(JdbcInsertBuilder.class);

    private final boolean _inlineValues;
    private final IQueryRewriter _queryRewriter;

    public JdbcInsertBuilder(JdbcUpdateCallback updateCallback, Table table, IQueryRewriter queryRewriter) {
        this(updateCallback, table, false, queryRewriter);
    }

    public JdbcInsertBuilder(JdbcUpdateCallback updateCallback, Table table, boolean isInlineValues,
            IQueryRewriter queryRewriter) {
        super(updateCallback, table);
        if (!(table instanceof JdbcTable)) {
            throw new IllegalArgumentException("Not a valid JDBC table: " + table);
        }

        _inlineValues = isInlineValues;
        _queryRewriter = queryRewriter;
    }

<<<<<<< HEAD
    @Override
    public void execute() {
        final String sql = createSqlStatement();
        if (logger.isDebugEnabled()) {
            logger.debug("Inserting: {}", Arrays.toString(getValues()));
            logger.debug("Insert statement created: {}", sql);
        }
        final JdbcUpdateCallback updateCallback = getUpdateCallback();
        final boolean reuseStatement = !_inlineValues;
        final PreparedStatement st = updateCallback.getPreparedStatement(sql, reuseStatement, true);
        try {
            if (reuseStatement) {
                Column[] columns = getColumns();
                Object[] values = getValues();
                boolean[] explicitNulls = getExplicitNulls();
                int valueCounter = 1;
                for (int i = 0; i < columns.length; i++) {
                    boolean explicitNull = explicitNulls[i];
                    if (values[i] != null || explicitNull) {
                        _queryRewriter.setStatementParameter(st, valueCounter, columns[i], values[i]);
                        valueCounter++;
                    }
                }
            }
            updateCallback.executeInsert(st, reuseStatement);
        } catch (SQLException e) {
            throw JdbcUtils.wrapException(e, "execute insert statement: " + sql);
        } finally {
            if (_inlineValues) {
                FileHelper.safeClose(st);
            }
        }
    }
    
    protected String createSqlStatement() {
        return createSqlStatement(_inlineValues);
    }
=======
	@Override
	public void execute() {
		final String sql = createSqlStatement();
		if (logger.isDebugEnabled()) {
			logger.debug("Inserting: {}", Arrays.toString(getValues()));
			logger.debug("Insert statement created: {}", sql);
		}
		final JdbcUpdateCallback updateCallback = getUpdateCallback();
		final boolean reuseStatement = !_inlineValues;
		final PreparedStatement st = updateCallback.getPreparedStatement(sql, reuseStatement, true);
		try {
			if (reuseStatement) {
				Column[] columns = getColumns();
				Object[] values = getValues();
				boolean[] explicitNulls = getExplicitNulls();
				int valueCounter = 1;
				for (int i = 0; i < columns.length; i++) {
					boolean explicitNull = explicitNulls[i];
					if (values[i] != null || explicitNull) {
					    _queryRewriter.setStatementParameter(st, valueCounter, columns[i], values[i]);
						valueCounter++;
					}
				}
			}
			updateCallback.executeInsert(st, reuseStatement);
		} catch (SQLException e) {
			throw JdbcUtils.wrapException(e, "execute insert statement: " + sql, JdbcActionType.UPDATE);
		} finally {
			if (_inlineValues) {
				FileHelper.safeClose(st);
			}
		}
	}
	
	protected String createSqlStatement() {
	    return createSqlStatement(_inlineValues);
	}
>>>>>>> 312fb603

    private String createSqlStatement(boolean inlineValues) {
        final Object[] values = getValues();
        final Table table = getTable();
        final StringBuilder sb = new StringBuilder();

        final String tableLabel = _queryRewriter.rewriteFromItem(new FromItem(table));

        sb.append("INSERT INTO ");
        sb.append(tableLabel);
        sb.append(" (");
        Column[] columns = getColumns();
        boolean[] explicitNulls = getExplicitNulls();
        boolean firstValue = true;
        for (int i = 0; i < columns.length; i++) {
            if (values[i] != null || explicitNulls[i]) {
                if (firstValue) {
                    firstValue = false;
                } else {
                    sb.append(',');
                }
                String columnName = columns[i].getName();
                columnName = getUpdateCallback().quoteIfNescesary(columnName);
                sb.append(columnName);
            }
        }

        sb.append(") VALUES (");
        firstValue = true;
        for (int i = 0; i < columns.length; i++) {
            if (values[i] != null || explicitNulls[i]) {
                if (firstValue) {
                    firstValue = false;
                } else {
                    sb.append(',');
                }
                if (inlineValues) {
                    sb.append(JdbcUtils.getValueAsSql(columns[i], values[i], _queryRewriter));
                } else {
                    sb.append('?');
                }
            }
        }
        sb.append(")");
        String sql = sb.toString();
        return sql;
    }

    @Override
    public String toSql() {
        return createSqlStatement(true);
    }
}<|MERGE_RESOLUTION|>--- conflicted
+++ resolved
@@ -58,7 +58,6 @@
         _queryRewriter = queryRewriter;
     }
 
-<<<<<<< HEAD
     @Override
     public void execute() {
         final String sql = createSqlStatement();
@@ -85,56 +84,17 @@
             }
             updateCallback.executeInsert(st, reuseStatement);
         } catch (SQLException e) {
-            throw JdbcUtils.wrapException(e, "execute insert statement: " + sql);
+            throw JdbcUtils.wrapException(e, "execute insert statement: " + sql, JdbcActionType.UPDATE);
         } finally {
             if (_inlineValues) {
                 FileHelper.safeClose(st);
             }
         }
     }
-    
+
     protected String createSqlStatement() {
         return createSqlStatement(_inlineValues);
     }
-=======
-	@Override
-	public void execute() {
-		final String sql = createSqlStatement();
-		if (logger.isDebugEnabled()) {
-			logger.debug("Inserting: {}", Arrays.toString(getValues()));
-			logger.debug("Insert statement created: {}", sql);
-		}
-		final JdbcUpdateCallback updateCallback = getUpdateCallback();
-		final boolean reuseStatement = !_inlineValues;
-		final PreparedStatement st = updateCallback.getPreparedStatement(sql, reuseStatement, true);
-		try {
-			if (reuseStatement) {
-				Column[] columns = getColumns();
-				Object[] values = getValues();
-				boolean[] explicitNulls = getExplicitNulls();
-				int valueCounter = 1;
-				for (int i = 0; i < columns.length; i++) {
-					boolean explicitNull = explicitNulls[i];
-					if (values[i] != null || explicitNull) {
-					    _queryRewriter.setStatementParameter(st, valueCounter, columns[i], values[i]);
-						valueCounter++;
-					}
-				}
-			}
-			updateCallback.executeInsert(st, reuseStatement);
-		} catch (SQLException e) {
-			throw JdbcUtils.wrapException(e, "execute insert statement: " + sql, JdbcActionType.UPDATE);
-		} finally {
-			if (_inlineValues) {
-				FileHelper.safeClose(st);
-			}
-		}
-	}
-	
-	protected String createSqlStatement() {
-	    return createSqlStatement(_inlineValues);
-	}
->>>>>>> 312fb603
 
     private String createSqlStatement(boolean inlineValues) {
         final Object[] values = getValues();
