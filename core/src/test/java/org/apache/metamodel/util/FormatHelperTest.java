--- conflicted
+++ resolved
@@ -38,57 +38,21 @@
         assertEquals("20.1", format.format(20.1));
     }
 
-<<<<<<< HEAD
     public void testFormatSqlValue() throws Exception {
         assertEquals("'foo'", FormatHelper.formatSqlValue(null, "foo"));
         assertEquals("1", FormatHelper.formatSqlValue(null, 1));
         assertEquals("NULL", FormatHelper.formatSqlValue(null, null));
-        assertEquals(
-                "TIMESTAMP '2011-07-24 00:00:00'",
-                FormatHelper.formatSqlValue(ColumnType.TIMESTAMP,
-                        DateUtils.get(2011, Month.JULY, 24)));
-        assertEquals(
-                "DATE '2011-07-24'",
-                FormatHelper.formatSqlValue(ColumnType.DATE,
-                        DateUtils.get(2011, Month.JULY, 24)));
-        assertEquals(
-                "TIME '00:00:00'",
-                FormatHelper.formatSqlValue(ColumnType.TIME,
-                        DateUtils.get(2011, Month.JULY, 24)));
-        assertEquals(
-                "('foo' , 1 , 'bar' , 0.1234)",
-                FormatHelper.formatSqlValue(null,
-                        Arrays.asList("foo", 1, "bar", 0.1234)));
-        assertEquals(
-                "('foo' , 1 , 'bar' , 0.1234)",
-                FormatHelper.formatSqlValue(null, new Object[] { "foo", 1,
-                        "bar", 0.1234 }));
-=======
-	public void testFormatSqlValue() throws Exception {
-		assertEquals("'foo'", FormatHelper.formatSqlValue(null, "foo"));
-		assertEquals("1", FormatHelper.formatSqlValue(null, 1));
-		assertEquals("NULL", FormatHelper.formatSqlValue(null, null));
-		assertEquals(
-				"TIMESTAMP '2011-07-24 00:00:00'",
-				FormatHelper.formatSqlValue(ColumnType.TIMESTAMP,
-						DateUtils.get(2011, Month.JULY, 24)));
-		assertEquals(
-				"DATE '2011-07-24'",
-				FormatHelper.formatSqlValue(ColumnType.DATE,
-						DateUtils.get(2011, Month.JULY, 24)));
-		assertEquals(
-				"TIME '00:00:00'",
-				FormatHelper.formatSqlValue(ColumnType.TIME,
-						DateUtils.get(2011, Month.JULY, 24)));
-		assertEquals(
-				"('foo' , 1 , 'bar' , 0.1234)",
-				FormatHelper.formatSqlValue(null,
-						Arrays.asList("foo", 1, "bar", 0.1234)));
-		assertEquals(
-				"('foo' , 1 , 'bar' , 0.1234)",
-				FormatHelper.formatSqlValue(null, new Object[] { "foo", 1,
-						"bar", 0.1234 }));
-	}
+        assertEquals("TIMESTAMP '2011-07-24 00:00:00'",
+                FormatHelper.formatSqlValue(ColumnType.TIMESTAMP, DateUtils.get(2011, Month.JULY, 24)));
+        assertEquals("DATE '2011-07-24'",
+                FormatHelper.formatSqlValue(ColumnType.DATE, DateUtils.get(2011, Month.JULY, 24)));
+        assertEquals("TIME '00:00:00'",
+                FormatHelper.formatSqlValue(ColumnType.TIME, DateUtils.get(2011, Month.JULY, 24)));
+        assertEquals("('foo' , 1 , 'bar' , 0.1234)",
+                FormatHelper.formatSqlValue(null, Arrays.asList("foo", 1, "bar", 0.1234)));
+        assertEquals("('foo' , 1 , 'bar' , 0.1234)",
+                FormatHelper.formatSqlValue(null, new Object[] { "foo", 1, "bar", 0.1234 }));
+    }
 
     public void testParseTimeSqlValue() throws Exception {
         final Calendar c = Calendar.getInstance(TimeZone.getDefault(), Locale.getDefault());
@@ -197,6 +161,5 @@
         } catch (IllegalArgumentException e) {
             // OK
         }
->>>>>>> 312fb603
     }
 }