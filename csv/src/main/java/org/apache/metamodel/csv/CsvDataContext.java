/**
 * Licensed to the Apache Software Foundation (ASF) under one
 * or more contributor license agreements.  See the NOTICE file
 * distributed with this work for additional information
 * regarding copyright ownership.  The ASF licenses this file
 * to you under the Apache License, Version 2.0 (the
 * "License"); you may not use this file except in compliance
 * with the License.  You may obtain a copy of the License at
 *
 *   http://www.apache.org/licenses/LICENSE-2.0
 *
 * Unless required by applicable law or agreed to in writing,
 * software distributed under the License is distributed on an
 * "AS IS" BASIS, WITHOUT WARRANTIES OR CONDITIONS OF ANY
 * KIND, either express or implied.  See the License for the
 * specific language governing permissions and limitations
 * under the License.
 */
package org.apache.metamodel.csv;

import java.io.BufferedReader;
import java.io.BufferedWriter;
import java.io.ByteArrayInputStream;
import java.io.File;
import java.io.IOException;
import java.io.InputStream;
import java.io.InputStreamReader;
import java.io.Reader;
import java.io.UnsupportedEncodingException;
import java.net.URL;
import java.util.List;

import org.apache.metamodel.MetaModelException;
import org.apache.metamodel.QueryPostprocessDataContext;
import org.apache.metamodel.UpdateScript;
import org.apache.metamodel.UpdateSummary;
import org.apache.metamodel.UpdateableDataContext;
import org.apache.metamodel.data.DataSet;
import org.apache.metamodel.data.EmptyDataSet;
import org.apache.metamodel.query.FilterItem;
import org.apache.metamodel.schema.Column;
import org.apache.metamodel.schema.Table;
import org.apache.metamodel.util.FileHelper;
import org.apache.metamodel.util.FileResource;
import org.apache.metamodel.util.Resource;
import org.apache.metamodel.util.ResourceUtils;
import org.apache.metamodel.util.UrlResource;
import org.slf4j.Logger;
import org.slf4j.LoggerFactory;

import com.opencsv.CSVParserBuilder;
import com.opencsv.CSVReader;
import com.opencsv.ICSVParser;
import com.opencsv.RFC4180ParserBuilder;

/**
 * DataContext implementation for reading CSV files.
 */
public final class CsvDataContext extends QueryPostprocessDataContext implements UpdateableDataContext {

    private static final Logger logger = LoggerFactory.getLogger(CsvDataContext.class);

    private final Object WRITE_LOCK = new Object();

    private final Resource _resource;
    private final CsvConfiguration _configuration;
    private final boolean _writable;

    /**
     * Constructs a CSV DataContext based on a file
     *
     * The file provided can be either existing or non-existing. In the case of
     * non-existing files, a file will be automatically created when a CREATE
     * TABLE update is executed on the DataContext.
     * 
     * @param file
     * @param configuration
     */
    public CsvDataContext(File file, CsvConfiguration configuration) {
        if (file == null) {
            throw new IllegalArgumentException("File cannot be null");
        }
        if (configuration == null) {
            throw new IllegalArgumentException("CsvConfiguration cannot be null");
        }
        _resource = new FileResource(file);
        _configuration = configuration;
        _writable = true;
    }

    public CsvDataContext(Resource resource, CsvConfiguration configuration) {
        if (resource == null) {
            throw new IllegalArgumentException("File cannot be null");
        }
        if (configuration == null) {
            throw new IllegalArgumentException("CsvConfiguration cannot be null");
        }
        _resource = resource;
        _configuration = configuration;
        _writable = !resource.isReadOnly();
    }

    /**
     * Constructs a CSV DataContext based on a {@link URL}
     * 
     * @param url
     * @param configuration
     */
    public CsvDataContext(URL url, CsvConfiguration configuration) {
        _resource = new UrlResource(url);
        _configuration = configuration;
        _writable = false;
    }

    /**
     * Constructs a CSV DataContext based on a file
     * 
     * @param file
     */
    public CsvDataContext(File file) {
        this(file, new CsvConfiguration());
    }

    /**
     * Constructs a CSV DataContext based on an {@link InputStream}
     * 
     * @param inputStream
     * @param configuration
     */
    public CsvDataContext(InputStream inputStream, CsvConfiguration configuration) {
        File file = createFileFromInputStream(inputStream, configuration.getEncoding());
        _configuration = configuration;
        _writable = false;
        _resource = new FileResource(file);
    }

    /**
     * Gets the CSV configuration used
     * 
     * @return a CSV configuration
     */
    public CsvConfiguration getConfiguration() {
        return _configuration;
    }

    /**
     * Gets the resource that is being read from.
     * 
     * @return
     */
    public Resource getResource() {
        return _resource;
    }

    private static File createFileFromInputStream(InputStream inputStream, String encoding) {
        final File file;
        final File tempDir = FileHelper.getTempDir();

        File fileCandidate = null;
        boolean usableName = false;
        int index = 0;

        while (!usableName) {
            index++;
            fileCandidate = new File(tempDir, "metamodel" + index + ".csv");
            usableName = !fileCandidate.exists();
        }
        file = fileCandidate;

        final BufferedWriter writer = FileHelper.getBufferedWriter(file, encoding);
        final BufferedReader reader = FileHelper.getBufferedReader(inputStream, encoding);

        try {
            file.createNewFile();
            file.deleteOnExit();

            boolean firstLine = true;

            for (String line = reader.readLine(); line != null; line = reader.readLine()) {
                if (firstLine) {
                    firstLine = false;
                } else {
                    writer.write('\n');
                }
                writer.write(line);
            }
        } catch (IOException e) {
            throw new IllegalStateException(e);
        } finally {
            FileHelper.safeClose(writer, reader);
        }

        return file;
    }

    @Override
    protected Number executeCountQuery(Table table, List<FilterItem> whereItems, boolean functionApproximationAllowed) {
        if (!functionApproximationAllowed) {
            return null;
        }

        if (whereItems != null && !whereItems.isEmpty()) {
            return null;
        }

        final long length = _resource.getSize();
        if (length < 0) {
            // METAMODEL-30: Sometimes the size of the resource is not known
            return null;
        }

        return _resource.read(inputStream -> {
            try {
                // read up to 5 megs of the file and approximate number of
                // lines based on that.

                final int sampleSize = (int) Math.min(length, 1024 * 1024 * 5);
                final int chunkSize = Math.min(sampleSize, 1024 * 1024);

                int readSize = 0;
                int newlines = 0;
                int carriageReturns = 0;
                byte[] byteBuffer = new byte[chunkSize];
                char[] charBuffer = new char[chunkSize];

                while (readSize < sampleSize) {
                    final int read = inputStream.read(byteBuffer);
                    if (read == -1) {
                        break;
                    } else {
                        readSize += read;
                    }

                    Reader reader = getReader(byteBuffer, _configuration.getEncoding());
                    reader.read(charBuffer);
                    for (char c : charBuffer) {
                        if ('\n' == c) {
                            newlines++;
                        } else if ('\r' == c) {
                            carriageReturns++;
                        }
                    }
                }

                int lines = Math.max(newlines, carriageReturns);

                logger.info("Found {} lines breaks in {} bytes", lines, sampleSize);

                long approxCount = (long) (lines * length / sampleSize);
                return approxCount;
            } catch (IOException e) {
                logger.error("Unexpected error during COUNT(*) approximation", e);
                throw new IllegalStateException(e);
            }
        });
    }

    private Reader getReader(byte[] byteBuffer, String encoding) throws UnsupportedEncodingException {
        try {
            return new InputStreamReader(new ByteArrayInputStream(byteBuffer), encoding);
        } catch (UnsupportedEncodingException e1) {
            // this may happen on more exotic encodings, but since this reader
            // is only meant for finding newlines, we'll try again with UTF8
            try {
                return new InputStreamReader(new ByteArrayInputStream(byteBuffer), "UTF8");
            } catch (UnsupportedEncodingException e2) {
                throw e1;
            }
        }
    }

    @Override
    public DataSet materializeMainSchemaTable(Table table, Column[] columns, int maxRows) {
        final int lineNumber = _configuration.getColumnNameLineNumber();
        final int columnCount = table.getColumnCount();

        final BufferedReader reader = FileHelper.getBufferedReader(_resource.read(), _configuration.getEncoding());

        try {
            // skip column header lines
            for (int i = 0; i < lineNumber; i++) {
                String line = reader.readLine();
                if (line == null) {
                    FileHelper.safeClose(reader);
                    return new EmptyDataSet(columns);
                }
            }
        } catch (IOException e) {
            FileHelper.safeClose(reader);
            throw new MetaModelException("IOException occurred while reading from CSV resource: " + _resource, e);
        }

        final boolean failOnInconsistentRowLength = _configuration.isFailOnInconsistentRowLength();

        final Integer maxRowsOrNull = (maxRows > 0 ? maxRows : null);

        if (_configuration.isMultilineValues()) {
            final CSVReader csvReader = createCsvReader(reader);
            return new CsvDataSet(csvReader, columns, maxRowsOrNull, columnCount, failOnInconsistentRowLength);
        }

        return new SingleLineCsvDataSet(reader, createParser(), columns, maxRowsOrNull, columnCount,
                failOnInconsistentRowLength);
    }

    private ICSVParser createParser() {
        final ICSVParser parser;
        if (_configuration.getEscapeChar() == _configuration.getQuoteChar()) {
            parser = new RFC4180ParserBuilder().withSeparator(_configuration.getSeparatorChar())
                    .withQuoteChar(_configuration.getQuoteChar()).build();
        } else {
            parser = new CSVParserBuilder().withSeparator(_configuration.getSeparatorChar())
                    .withQuoteChar(_configuration.getQuoteChar()).withEscapeChar(_configuration.getEscapeChar())
                    .build();
        }
        return parser;
    }

    protected CSVReader createCsvReader(int skipLines) {
        final Reader reader = FileHelper.getReader(_resource.read(), _configuration.getEncoding());
<<<<<<< HEAD
        final CSVReader csvReader = new CSVReader(reader, _configuration.getSeparatorChar(), _configuration
                .getQuoteChar(), _configuration.getEscapeChar(), skipLines);
        return csvReader;
    }

    protected CSVReader createCsvReader(BufferedReader reader) {
        final CSVReader csvReader = new CSVReader(reader, _configuration.getSeparatorChar(), _configuration
                .getQuoteChar(), _configuration.getEscapeChar());
        return csvReader;
=======
        return new CSVReader(reader, skipLines, createParser());
    }

    protected CSVReader createCsvReader(BufferedReader reader) {
        return new CSVReader(reader, CSVReader.DEFAULT_SKIP_LINES, createParser());
>>>>>>> bf32dfe3
    }

    @Override
    protected CsvSchema getMainSchema() throws MetaModelException {
        CsvSchema schema = new CsvSchema(getMainSchemaName(), this);
        if (_resource.isExists()) {
            schema.setTable(new CsvTable(schema, _resource.getName()));
        }
        return schema;
    }

    @Override
    protected String getMainSchemaName() {
        return ResourceUtils.getParentName(_resource);
    }

    protected boolean isWritable() {
        return _writable;
    }

    private void checkWritable() {
        if (!isWritable()) {
            throw new IllegalStateException(
                    "This CSV DataContext is not writable, as it based on a read-only resource.");
        }
    }

    @Override
    public UpdateSummary executeUpdate(UpdateScript update) {
        checkWritable();
        
        final CsvUpdateCallback callback = new CsvUpdateCallback(this);
        synchronized (WRITE_LOCK) {
            try {
                update.run(callback);
            } finally {
                callback.close();
            }
        }
        return callback.getUpdateSummary();
    }
}<|MERGE_RESOLUTION|>--- conflicted
+++ resolved
@@ -318,23 +318,11 @@
 
     protected CSVReader createCsvReader(int skipLines) {
         final Reader reader = FileHelper.getReader(_resource.read(), _configuration.getEncoding());
-<<<<<<< HEAD
-        final CSVReader csvReader = new CSVReader(reader, _configuration.getSeparatorChar(), _configuration
-                .getQuoteChar(), _configuration.getEscapeChar(), skipLines);
-        return csvReader;
-    }
-
-    protected CSVReader createCsvReader(BufferedReader reader) {
-        final CSVReader csvReader = new CSVReader(reader, _configuration.getSeparatorChar(), _configuration
-                .getQuoteChar(), _configuration.getEscapeChar());
-        return csvReader;
-=======
         return new CSVReader(reader, skipLines, createParser());
     }
 
     protected CSVReader createCsvReader(BufferedReader reader) {
         return new CSVReader(reader, CSVReader.DEFAULT_SKIP_LINES, createParser());
->>>>>>> bf32dfe3
     }
 
     @Override
