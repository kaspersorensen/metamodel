/**
 * Licensed to the Apache Software Foundation (ASF) under one
 * or more contributor license agreements.  See the NOTICE file
 * distributed with this work for additional information
 * regarding copyright ownership.  The ASF licenses this file
 * to you under the Apache License, Version 2.0 (the
 * "License"); you may not use this file except in compliance
 * with the License.  You may obtain a copy of the License at
 *
 *   http://www.apache.org/licenses/LICENSE-2.0
 *
 * Unless required by applicable law or agreed to in writing,
 * software distributed under the License is distributed on an
 * "AS IS" BASIS, WITHOUT WARRANTIES OR CONDITIONS OF ANY
 * KIND, either express or implied.  See the License for the
 * specific language governing permissions and limitations
 * under the License.
 */
package org.apache.metamodel.excel;

import java.io.File;
import java.lang.reflect.Field;
import java.util.Arrays;
import java.util.Map;

import junit.framework.TestCase;

import org.apache.poi.ss.usermodel.Cell;
import org.apache.poi.ss.usermodel.Row;
import org.apache.poi.xssf.streaming.SXSSFRow;
import org.apache.poi.xssf.streaming.SXSSFSheet;
import org.apache.metamodel.data.DataSet;
import org.apache.metamodel.schema.Table;

public class ExcelUpdateCallbackTest extends TestCase {

<<<<<<< HEAD
    public void testStreamingAPI() throws Exception {
        File file = new File("target/streaming-api-test.xlsx");
        if (file.exists()) {
            file.delete();
        }

        assertFalse(file.exists());

        // write using streaming writer
        {
            ExcelDataContext dc = new ExcelDataContext(file);
            ExcelUpdateCallback callback = new ExcelUpdateCallback(dc);

            SXSSFSheet sheet = (SXSSFSheet) callback.createSheet("foobar");

            Field windowSizeField = SXSSFSheet.class
                    .getDeclaredField("_randomAccessWindowSize");
            windowSizeField.setAccessible(true);
            int windowSize = windowSizeField.getInt(sheet);
            assertEquals(1000, windowSize);

            Field rowsField = SXSSFSheet.class.getDeclaredField("_rows");
            rowsField.setAccessible(true);
            @SuppressWarnings("unchecked")
            Map<Integer, SXSSFRow> rows = (Map<Integer, SXSSFRow>) rowsField
                    .get(sheet);
            assertEquals(0, rows.size());

            // create 5x the amound of rows as the streaming sheet will hold in
            // memory
            for (int i = 0; i < windowSize * 5; i++) {
                Row row = sheet.createRow(i);
                Cell cell = row.createCell(0);
                cell.setCellValue("value" + i);

                assertTrue(rows.size() <= 1000);
            }

            assertEquals(1000, rows.size());

            ExcelUtils.writeAndCloseWorkbook(dc, sheet.getWorkbook());
        }

        assertTrue("Usually the file size will be circa 42000, but it was: "
                + file.length(), file.length() > 40000 && file.length() < 45000);

        // read to check results
        {
            ExcelDataContext dc = new ExcelDataContext(file);
            assertEquals("[foobar]",
                    Arrays.toString(dc.getDefaultSchema().getTableNames().toArray()));

            Table table = dc.getDefaultSchema().getTableByName("foobar");

            assertEquals("[value0]", Arrays.toString(table.getColumnNames().toArray()));

            DataSet ds = dc.query().from(table).select("value0").execute();
            int recordNo = 1;
            while (ds.next()) {
                assertEquals("value" + recordNo, ds.getRow().getValue(0));
                recordNo++;
            }

            assertEquals(5000, recordNo);
        }
    }
=======
	public void testStreamingAPI() throws Exception {
		File file = new File("target/streaming-api-test.xlsx");
		if (file.exists()) {
			file.delete();
		}

		assertFalse(file.exists());

		// write using streaming writer
		{
			ExcelDataContext dc = new ExcelDataContext(file);
			ExcelUpdateCallback callback = new ExcelUpdateCallback(dc);

			SXSSFSheet sheet = (SXSSFSheet) callback.createSheet("foobar");

			Field windowSizeField = SXSSFSheet.class
					.getDeclaredField("_randomAccessWindowSize");
			windowSizeField.setAccessible(true);
			int windowSize = windowSizeField.getInt(sheet);
			assertEquals(1000, windowSize);

			Field rowsField = SXSSFSheet.class.getDeclaredField("_rows");
			rowsField.setAccessible(true);
			@SuppressWarnings("unchecked")
			Map<Integer, SXSSFRow> rows = (Map<Integer, SXSSFRow>) rowsField
					.get(sheet);
			assertEquals(0, rows.size());

			// create 5x the amound of rows as the streaming sheet will hold in
			// memory
			for (int i = 0; i < windowSize * 5; i++) {
				Row row = sheet.createRow(i);
				Cell cell = row.createCell(0);
				cell.setCellValue("value" + i);

				assertTrue(rows.size() <= 1000);
			}

			assertEquals(1000, rows.size());

			ExcelUtils.writeAndCloseWorkbook(dc, sheet.getWorkbook());
		}

		assertTrue("Usually the file size will be circa 42000, but it was: "
				+ file.length(), file.length() > 40000 && file.length() < 45000);

		// read to check results
		{
			ExcelDataContext dc = new ExcelDataContext(file);
			assertEquals("[foobar, default_table]",
					Arrays.toString(dc.getDefaultSchema().getTableNames().toArray()));

			Table table = dc.getDefaultSchema().getTableByName("foobar");

			assertEquals("[value0]", Arrays.toString(table.getColumnNames().toArray()));

			DataSet ds = dc.query().from(table).select("value0").execute();
			int recordNo = 1;
			while (ds.next()) {
				assertEquals("value" + recordNo, ds.getRow().getValue(0));
				recordNo++;
			}

			assertEquals(5000, recordNo);
		}
	}
>>>>>>> 312fb603
}<|MERGE_RESOLUTION|>--- conflicted
+++ resolved
@@ -34,7 +34,6 @@
 
 public class ExcelUpdateCallbackTest extends TestCase {
 
-<<<<<<< HEAD
     public void testStreamingAPI() throws Exception {
         File file = new File("target/streaming-api-test.xlsx");
         if (file.exists()) {
@@ -50,17 +49,14 @@
 
             SXSSFSheet sheet = (SXSSFSheet) callback.createSheet("foobar");
 
-            Field windowSizeField = SXSSFSheet.class
-                    .getDeclaredField("_randomAccessWindowSize");
+            Field windowSizeField = SXSSFSheet.class.getDeclaredField("_randomAccessWindowSize");
             windowSizeField.setAccessible(true);
             int windowSize = windowSizeField.getInt(sheet);
             assertEquals(1000, windowSize);
 
             Field rowsField = SXSSFSheet.class.getDeclaredField("_rows");
             rowsField.setAccessible(true);
-            @SuppressWarnings("unchecked")
-            Map<Integer, SXSSFRow> rows = (Map<Integer, SXSSFRow>) rowsField
-                    .get(sheet);
+            @SuppressWarnings("unchecked") Map<Integer, SXSSFRow> rows = (Map<Integer, SXSSFRow>) rowsField.get(sheet);
             assertEquals(0, rows.size());
 
             // create 5x the amound of rows as the streaming sheet will hold in
@@ -78,18 +74,17 @@
             ExcelUtils.writeAndCloseWorkbook(dc, sheet.getWorkbook());
         }
 
-        assertTrue("Usually the file size will be circa 42000, but it was: "
-                + file.length(), file.length() > 40000 && file.length() < 45000);
+        assertTrue("Usually the file size will be circa 42000, but it was: " + file.length(),
+                file.length() > 40000 && file.length() < 45000);
 
         // read to check results
         {
             ExcelDataContext dc = new ExcelDataContext(file);
-            assertEquals("[foobar]",
-                    Arrays.toString(dc.getDefaultSchema().getTableNames().toArray()));
+            assertEquals("[foobar, default_table]", dc.getDefaultSchema().getTableNames().toString());
 
             Table table = dc.getDefaultSchema().getTableByName("foobar");
 
-            assertEquals("[value0]", Arrays.toString(table.getColumnNames().toArray()));
+            assertEquals("[value0]", table.getColumnNames().toString());
 
             DataSet ds = dc.query().from(table).select("value0").execute();
             int recordNo = 1;
@@ -101,72 +96,4 @@
             assertEquals(5000, recordNo);
         }
     }
-=======
-	public void testStreamingAPI() throws Exception {
-		File file = new File("target/streaming-api-test.xlsx");
-		if (file.exists()) {
-			file.delete();
-		}
-
-		assertFalse(file.exists());
-
-		// write using streaming writer
-		{
-			ExcelDataContext dc = new ExcelDataContext(file);
-			ExcelUpdateCallback callback = new ExcelUpdateCallback(dc);
-
-			SXSSFSheet sheet = (SXSSFSheet) callback.createSheet("foobar");
-
-			Field windowSizeField = SXSSFSheet.class
-					.getDeclaredField("_randomAccessWindowSize");
-			windowSizeField.setAccessible(true);
-			int windowSize = windowSizeField.getInt(sheet);
-			assertEquals(1000, windowSize);
-
-			Field rowsField = SXSSFSheet.class.getDeclaredField("_rows");
-			rowsField.setAccessible(true);
-			@SuppressWarnings("unchecked")
-			Map<Integer, SXSSFRow> rows = (Map<Integer, SXSSFRow>) rowsField
-					.get(sheet);
-			assertEquals(0, rows.size());
-
-			// create 5x the amound of rows as the streaming sheet will hold in
-			// memory
-			for (int i = 0; i < windowSize * 5; i++) {
-				Row row = sheet.createRow(i);
-				Cell cell = row.createCell(0);
-				cell.setCellValue("value" + i);
-
-				assertTrue(rows.size() <= 1000);
-			}
-
-			assertEquals(1000, rows.size());
-
-			ExcelUtils.writeAndCloseWorkbook(dc, sheet.getWorkbook());
-		}
-
-		assertTrue("Usually the file size will be circa 42000, but it was: "
-				+ file.length(), file.length() > 40000 && file.length() < 45000);
-
-		// read to check results
-		{
-			ExcelDataContext dc = new ExcelDataContext(file);
-			assertEquals("[foobar, default_table]",
-					Arrays.toString(dc.getDefaultSchema().getTableNames().toArray()));
-
-			Table table = dc.getDefaultSchema().getTableByName("foobar");
-
-			assertEquals("[value0]", Arrays.toString(table.getColumnNames().toArray()));
-
-			DataSet ds = dc.query().from(table).select("value0").execute();
-			int recordNo = 1;
-			while (ds.next()) {
-				assertEquals("value" + recordNo, ds.getRow().getValue(0));
-				recordNo++;
-			}
-
-			assertEquals(5000, recordNo);
-		}
-	}
->>>>>>> 312fb603
 }